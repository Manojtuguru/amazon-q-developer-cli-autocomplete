use amzn_codewhisperer_client::operation::create_subscription_token::CreateSubscriptionTokenError;
use amzn_codewhisperer_client::operation::generate_completions::GenerateCompletionsError;
use amzn_codewhisperer_client::operation::list_available_customizations::ListAvailableCustomizationsError;
use amzn_codewhisperer_client::operation::list_available_profiles::ListAvailableProfilesError;
use amzn_codewhisperer_client::operation::send_telemetry_event::SendTelemetryEventError;
pub use amzn_codewhisperer_streaming_client::operation::generate_assistant_response::GenerateAssistantResponseError;
use amzn_codewhisperer_streaming_client::types::error::ChatResponseStreamError as CodewhispererChatResponseStreamError;
use amzn_consolas_client::operation::generate_recommendations::GenerateRecommendationsError;
use amzn_consolas_client::operation::list_customizations::ListCustomizationsError;
use amzn_qdeveloper_streaming_client::operation::send_message::SendMessageError as QDeveloperSendMessageError;
use amzn_qdeveloper_streaming_client::types::error::ChatResponseStreamError as QDeveloperChatResponseStreamError;
use aws_sdk_ssooidc::error::ProvideErrorMetadata;
use aws_credential_types::provider::error::CredentialsError;
use aws_smithy_runtime_api::client::orchestrator::HttpResponse;
pub use aws_smithy_runtime_api::client::result::SdkError;
use aws_smithy_runtime_api::http::Response;
use aws_smithy_types::event_stream::RawMessage;
use thiserror::Error;

use crate::auth::AuthError;
use crate::aws_common::SdkErrorDisplay;
use crate::telemetry::ReasonCode;

#[derive(Debug, Error)]
pub enum ApiClientError {
    // Generate completions errors
    #[error("{}", SdkErrorDisplay(.0))]
    GenerateCompletions(#[from] SdkError<GenerateCompletionsError, HttpResponse>),
    #[error("{}", SdkErrorDisplay(.0))]
    GenerateRecommendations(#[from] SdkError<GenerateRecommendationsError, HttpResponse>),

    // List customizations error
    #[error("{}", SdkErrorDisplay(.0))]
    ListAvailableCustomizations(#[from] SdkError<ListAvailableCustomizationsError, HttpResponse>),
    #[error("{}", SdkErrorDisplay(.0))]
    ListAvailableServices(#[from] SdkError<ListCustomizationsError, HttpResponse>),

    // Telemetry client error
    #[error("{}", SdkErrorDisplay(.0))]
    SendTelemetryEvent(#[from] SdkError<SendTelemetryEventError, HttpResponse>),

    // Send message errors
    #[error("{}", SdkErrorDisplay(.0))]
    CodewhispererGenerateAssistantResponse(#[from] SdkError<GenerateAssistantResponseError, HttpResponse>),
    #[error("{}", SdkErrorDisplay(.0))]
    QDeveloperSendMessage(#[from] SdkError<QDeveloperSendMessageError, HttpResponse>),

    // chat stream errors
    #[error("{}", SdkErrorDisplay(.0))]
    CodewhispererChatResponseStream(#[from] SdkError<CodewhispererChatResponseStreamError, RawMessage>),
    #[error("{}", SdkErrorDisplay(.0))]
    QDeveloperChatResponseStream(#[from] SdkError<QDeveloperChatResponseStreamError, RawMessage>),

    // quota breach
    #[error("quota has reached its limit")]
    QuotaBreach {
        message: &'static str,
        status_code: Option<u16>,
    },

    // Separate from quota breach (somehow)
    #[error("monthly query limit reached")]
    MonthlyLimitReached { status_code: Option<u16> },

    #[error("{}", SdkErrorDisplay(.0))]
    CreateSubscriptionToken(#[from] SdkError<CreateSubscriptionTokenError, HttpResponse>),

    /// Returned from the backend when the user input is too large to fit within the model context
    /// window.
    ///
    /// Note that we currently do not receive token usage information regarding how large the
    /// context window is.
    #[error("the context window has overflowed")]
    ContextWindowOverflow { status_code: Option<u16> },

    #[error(transparent)]
    SmithyBuild(#[from] aws_smithy_types::error::operation::BuildError),

    #[error(transparent)]
    ListAvailableProfilesError(#[from] SdkError<ListAvailableProfilesError, HttpResponse>),

    #[error(transparent)]
    AuthError(#[from] AuthError),

    #[error(
        "The model you've selected is temporarily unavailable. Please use '/model' to select a different model and try again."
    )]
<<<<<<< HEAD
    ModelOverloadedError { request_id: Option<String> },

    // Credential errors
    #[error("failed to load credentials: {}", .0)]
    Credentials(CredentialsError),
=======
    ModelOverloadedError {
        request_id: Option<String>,
        status_code: Option<u16>,
    },
}

impl ApiClientError {
    pub fn status_code(&self) -> Option<u16> {
        match self {
            ApiClientError::GenerateCompletions(e) => sdk_status_code(e),
            ApiClientError::GenerateRecommendations(e) => sdk_status_code(e),
            ApiClientError::ListAvailableCustomizations(e) => sdk_status_code(e),
            ApiClientError::ListAvailableServices(e) => sdk_status_code(e),
            ApiClientError::CodewhispererGenerateAssistantResponse(e) => sdk_status_code(e),
            ApiClientError::QDeveloperSendMessage(e) => sdk_status_code(e),
            ApiClientError::CodewhispererChatResponseStream(_) => None,
            ApiClientError::QDeveloperChatResponseStream(_) => None,
            ApiClientError::ListAvailableProfilesError(e) => sdk_status_code(e),
            ApiClientError::SendTelemetryEvent(e) => sdk_status_code(e),
            ApiClientError::CreateSubscriptionToken(e) => sdk_status_code(e),
            ApiClientError::QuotaBreach { status_code, .. } => *status_code,
            ApiClientError::ContextWindowOverflow { status_code } => *status_code,
            ApiClientError::SmithyBuild(_) => None,
            ApiClientError::AuthError(_) => None,
            ApiClientError::ModelOverloadedError { status_code, .. } => *status_code,
            ApiClientError::MonthlyLimitReached { status_code } => *status_code,
        }
    }
>>>>>>> 9a604890
}

impl ReasonCode for ApiClientError {
    fn reason_code(&self) -> String {
        match self {
            ApiClientError::GenerateCompletions(e) => sdk_error_code(e),
            ApiClientError::GenerateRecommendations(e) => sdk_error_code(e),
            ApiClientError::ListAvailableCustomizations(e) => sdk_error_code(e),
            ApiClientError::ListAvailableServices(e) => sdk_error_code(e),
            ApiClientError::CodewhispererGenerateAssistantResponse(e) => sdk_error_code(e),
            ApiClientError::QDeveloperSendMessage(e) => sdk_error_code(e),
            ApiClientError::CodewhispererChatResponseStream(e) => sdk_error_code(e),
            ApiClientError::QDeveloperChatResponseStream(e) => sdk_error_code(e),
            ApiClientError::ListAvailableProfilesError(e) => sdk_error_code(e),
            ApiClientError::SendTelemetryEvent(e) => sdk_error_code(e),
            ApiClientError::CreateSubscriptionToken(e) => sdk_error_code(e),
            ApiClientError::QuotaBreach { .. } => "QuotaBreachError".to_string(),
            ApiClientError::ContextWindowOverflow { .. } => "ContextWindowOverflow".to_string(),
            ApiClientError::SmithyBuild(_) => "SmithyBuildError".to_string(),
            ApiClientError::AuthError(_) => "AuthError".to_string(),
            ApiClientError::ModelOverloadedError { .. } => "ModelOverloadedError".to_string(),
<<<<<<< HEAD
            ApiClientError::MonthlyLimitReached => "MonthlyLimitReached".to_string(),
            ApiClientError::Credentials(_) => "CredentialsError".to_string(),
=======
            ApiClientError::MonthlyLimitReached { .. } => "MonthlyLimitReached".to_string(),
>>>>>>> 9a604890
        }
    }
}

fn sdk_error_code<T, R>(e: &SdkError<T, R>) -> String
where
    T: ProvideErrorMetadata,
{
    e.as_service_error()
        .and_then(|se| se.meta().code().map(str::to_string))
        .unwrap_or_else(|| e.to_string())
}

fn sdk_status_code<E>(e: &SdkError<E, Response>) -> Option<u16> {
    e.raw_response().map(|res| res.status().as_u16())
}

#[cfg(test)]
mod tests {
    use std::error::Error as _;

    use aws_smithy_runtime_api::http::Response;
    use aws_smithy_types::body::SdkBody;
    use aws_smithy_types::event_stream::Message;

    use super::*;

    fn response() -> Response {
        Response::new(500.try_into().unwrap(), SdkBody::empty())
    }

    fn raw_message() -> RawMessage {
        RawMessage::Decoded(Message::new(b"<payload>".to_vec()))
    }

    fn all_errors() -> Vec<ApiClientError> {
        vec![
            ApiClientError::Credentials(CredentialsError::unhandled("<unhandled>")),
            ApiClientError::GenerateCompletions(SdkError::service_error(
                GenerateCompletionsError::unhandled("<unhandled>"),
                response(),
            )),
            ApiClientError::GenerateRecommendations(SdkError::service_error(
                GenerateRecommendationsError::unhandled("<unhandled>"),
                response(),
            )),
            ApiClientError::ListAvailableCustomizations(SdkError::service_error(
                ListAvailableCustomizationsError::unhandled("<unhandled>"),
                response(),
            )),
            ApiClientError::ListAvailableServices(SdkError::service_error(
                ListCustomizationsError::unhandled("<unhandled>"),
                response(),
            )),
            ApiClientError::CodewhispererGenerateAssistantResponse(SdkError::service_error(
                GenerateAssistantResponseError::unhandled("<unhandled>"),
                response(),
            )),
            ApiClientError::QDeveloperSendMessage(SdkError::service_error(
                QDeveloperSendMessageError::unhandled("<unhandled>"),
                response(),
            )),
            ApiClientError::CreateSubscriptionToken(SdkError::service_error(
                CreateSubscriptionTokenError::unhandled("<unhandled>"),
                response(),
            )),
            ApiClientError::CodewhispererChatResponseStream(SdkError::service_error(
                CodewhispererChatResponseStreamError::unhandled("<unhandled>"),
                raw_message(),
            )),
            ApiClientError::QDeveloperChatResponseStream(SdkError::service_error(
                QDeveloperChatResponseStreamError::unhandled("<unhandled>"),
                raw_message(),
            )),
            ApiClientError::SmithyBuild(aws_smithy_types::error::operation::BuildError::other("<other>")),
        ]
    }

    #[test]
    fn test_errors() {
        for error in all_errors() {
            let _ = error.source();
            println!("{error} {error:?}");
        }
    }
}<|MERGE_RESOLUTION|>--- conflicted
+++ resolved
@@ -85,17 +85,14 @@
     #[error(
         "The model you've selected is temporarily unavailable. Please use '/model' to select a different model and try again."
     )]
-<<<<<<< HEAD
-    ModelOverloadedError { request_id: Option<String> },
-
-    // Credential errors
-    #[error("failed to load credentials: {}", .0)]
-    Credentials(CredentialsError),
-=======
     ModelOverloadedError {
         request_id: Option<String>,
         status_code: Option<u16>,
     },
+
+    // Credential errors
+    #[error("failed to load credentials: {}", .0)]
+    Credentials(CredentialsError),
 }
 
 impl ApiClientError {
@@ -120,7 +117,6 @@
             ApiClientError::MonthlyLimitReached { status_code } => *status_code,
         }
     }
->>>>>>> 9a604890
 }
 
 impl ReasonCode for ApiClientError {
@@ -142,12 +138,8 @@
             ApiClientError::SmithyBuild(_) => "SmithyBuildError".to_string(),
             ApiClientError::AuthError(_) => "AuthError".to_string(),
             ApiClientError::ModelOverloadedError { .. } => "ModelOverloadedError".to_string(),
-<<<<<<< HEAD
-            ApiClientError::MonthlyLimitReached => "MonthlyLimitReached".to_string(),
+            ApiClientError::MonthlyLimitReached { .. } => "MonthlyLimitReached".to_string(),
             ApiClientError::Credentials(_) => "CredentialsError".to_string(),
-=======
-            ApiClientError::MonthlyLimitReached { .. } => "MonthlyLimitReached".to_string(),
->>>>>>> 9a604890
         }
     }
 }
